import re

import ldap3
from jupyterhub.auth import Authenticator
from ldap3.utils.conv import escape_filter_chars
from tornado import gen
from traitlets import Bool
from traitlets import Int
from traitlets import List
from traitlets import Unicode
from traitlets import Union


class LDAPAuthenticator(Authenticator):
    server_address = Unicode(
        config=True,
        help="""
        Address of the LDAP server to contact.

        Could be an IP address or hostname.
        """,
    )
    server_port = Int(
        config=True,
        help="""
        Port on which to contact the LDAP server.

        Defaults to `636` if `use_ssl` is set, `389` otherwise.
        """,
    )

    def _server_port_default(self):
        if self.use_ssl:
            return 636  # default SSL port for LDAP
        else:
            return 389  # default plaintext port for LDAP

    use_ssl = Bool(
        False,
        config=True,
        help="""
        Use SSL to communicate with the LDAP server.

        Deprecated in version 3 of LDAP. Your LDAP server must be configured to support this, however.
        """,
    )

    bind_dn_template = Union(
        [List(), Unicode()],
        config=True,
        help="""
        Template from which to construct the full dn
        when authenticating to LDAP. {username} is replaced
        with the actual username used to log in.

        If your LDAP is set in such a way that the userdn can not
        be formed from a template, but must be looked up with an attribute
        (such as uid or sAMAccountName), please see `lookup_dn`. It might
        be particularly relevant for ActiveDirectory installs.

        Unicode Example:
            uid={username},ou=people,dc=wikimedia,dc=org

        List Example:
            [
            	uid={username},ou=people,dc=wikimedia,dc=org,
            	uid={username},ou=Developers,dc=wikimedia,dc=org
        	]
        """,
    )

    allowed_groups = List(
        config=True,
        allow_none=True,
        default=None,
        help="""
        List of LDAP group DNs that users could be members of to be granted access.

        If a user is in any one of the listed groups, then that user is granted access.
        Membership is tested by fetching info about each group and looking for the User's
        dn to be a value of one of `member` or `uniqueMember`, *or* if the username being
        used to log in with is value of the `uid`.

        Set to an empty list or None to allow all users that have an LDAP account to log in,
        without performing any group membership checks.
        """,
    )

    # FIXME: Use something other than this? THIS IS LAME, akin to websites restricting things you
    # can use in usernames / passwords to protect from SQL injection!
    valid_username_regex = Unicode(
<<<<<<< HEAD
        r'^[a-zA-Z][.a-zA-Z0-9_-]*$',
=======
        r"^[a-z][.a-z0-9_-]*$",
>>>>>>> 33aacafd
        config=True,
        help="""
        Regex for validating usernames - those that do not match this regex will be rejected.

        This is primarily used as a measure against LDAP injection, which has fatal security
        considerations. The default works for most LDAP installations, but some users might need
        to modify it to fit their custom installs. If you are modifying it, be sure to understand
        the implications of allowing additional characters in usernames and what that means for
        LDAP injection issues. See https://www.owasp.org/index.php/LDAP_injection for an overview
        of LDAP injection.
        """,
    )

    lookup_dn = Bool(
        False,
        config=True,
        help="""
        Form user's DN by looking up an entry from directory

        By default, LDAPAuthenticator finds the user's DN by using `bind_dn_template`.
        However, in some installations, the user's DN does not contain the username, and
        hence needs to be looked up. You can set this to True and then use `user_search_base`
        and `user_attribute` to accomplish this.
        """,
    )

    user_search_base = Unicode(
        config=True,
        default=None,
        allow_none=True,
        help="""
        Base for looking up user accounts in the directory, if `lookup_dn` is set to True.

        LDAPAuthenticator will search all objects matching under this base where the `user_attribute`
        is set to the current username to form the userdn.

        For example, if all users objects existed under the base ou=people,dc=wikimedia,dc=org, and
        the username users use is set with the attribute `uid`, you can use the following config:

        ```
        c.LDAPAuthenticator.lookup_dn = True
        c.LDAPAuthenticator.lookup_dn_search_filter = '({login_attr}={login})'
        c.LDAPAuthenticator.lookup_dn_search_user = 'ldap_search_user_technical_account'
        c.LDAPAuthenticator.lookup_dn_search_password = 'secret'
        c.LDAPAuthenticator.user_search_base = 'ou=people,dc=wikimedia,dc=org'
        c.LDAPAuthenticator.user_attribute = 'sAMAccountName'
        c.LDAPAuthenticator.lookup_dn_user_dn_attribute = 'cn'
        ```
        """,
    )

    user_attribute = Unicode(
        config=True,
        default=None,
        allow_none=True,
        help="""
        Attribute containing user's name, if `lookup_dn` is set to True.

        See `user_search_base` for info on how this attribute is used.

        For most LDAP servers, this is uid.  For Active Directory, it is
        sAMAccountName.
        """,
    )

    lookup_dn_search_filter = Unicode(
        config=True,
        default_value="({login_attr}={login})",
        allow_none=True,
        help="""
        How to query LDAP for user name lookup, if `lookup_dn` is set to True.
        """,
    )

    lookup_dn_search_user = Unicode(
        config=True,
        default_value=None,
        allow_none=True,
        help="""
        Technical account for user lookup, if `lookup_dn` is set to True.

        If both lookup_dn_search_user and lookup_dn_search_password are None, then anonymous LDAP query will be done.
        """,
    )

    lookup_dn_search_password = Unicode(
        config=True,
        default_value=None,
        allow_none=True,
        help="""
        Technical account for user lookup, if `lookup_dn` is set to True.
        """,
    )

    lookup_dn_user_dn_attribute = Unicode(
        config=True,
        default_value=None,
        allow_none=True,
        help="""
        Attribute containing user's name needed for  building DN string, if `lookup_dn` is set to True.

        See `user_search_base` for info on how this attribute is used.

        For most LDAP servers, this is username.  For Active Directory, it is cn.
        """,
    )

    escape_userdn = Bool(
        False,
        config=True,
        help="""
        If set to True, escape special chars in userdn when authenticating in LDAP.

        On some LDAP servers, when userdn contains chars like '(', ')', '\' authentication may fail when those chars
        are not escaped.
        """,
    )

    search_filter = Unicode(
        config=True, help="LDAP3 Search Filter whose results are allowed access"
    )

    attributes = List(config=True, help="List of attributes to be searched")

    auth_state_attributes = List(
        config=True, help="List of attributes to be returned in auth_state for a user"
    )

    use_lookup_dn_username = Bool(
        True,
        config=True,
        help="""
        If set to true uses the `lookup_dn_user_dn_attribute` attribute as username instead of the supplied one.

        This can be useful in an heterogeneous environment, when supplying a UNIX username to authenticate against AD.
        """,
    )

    def resolve_username(self, username_supplied_by_user):
        search_dn = self.lookup_dn_search_user
        if self.escape_userdn:
            search_dn = escape_filter_chars(search_dn)
        conn = self.get_connection(
            userdn=search_dn, password=self.lookup_dn_search_password
        )
        is_bound = conn.bind()
        if not is_bound:
            msg = "Failed to connect to LDAP server with search user '{search_dn}'"
            self.log.warning(msg.format(search_dn=search_dn))
            return None

        search_filter = self.lookup_dn_search_filter.format(
            login_attr=self.user_attribute, login=username_supplied_by_user
        )
        msg = "\n".join(
            [
                "Looking up user with:",
                "    search_base = '{search_base}'",
                "    search_filter = '{search_filter}'",
                "    attributes = '{attributes}'",
            ]
        )
        self.log.debug(
            msg.format(
                search_base=self.user_search_base,
                search_filter=search_filter,
                attributes=self.user_attribute,
            )
        )
        conn.search(
            search_base=self.user_search_base,
            search_scope=ldap3.SUBTREE,
            search_filter=search_filter,
            attributes=[self.lookup_dn_user_dn_attribute],
        )
        response = conn.response
        if len(response) == 0 or "attributes" not in response[0].keys():
            msg = (
                "No entry found for user '{username}' "
                "when looking up attribute '{attribute}'"
            )
            self.log.warning(
                msg.format(
                    username=username_supplied_by_user, attribute=self.user_attribute
                )
            )
            return None
        return conn.response[0]["attributes"][self.lookup_dn_user_dn_attribute]

    def get_connection(self, userdn, password):
        server = ldap3.Server(
            self.server_address, port=self.server_port, use_ssl=self.use_ssl
        )
        auto_bind = (
            self.use_ssl and ldap3.AUTO_BIND_TLS_BEFORE_BIND or ldap3.AUTO_BIND_NO_TLS
        )
        conn = ldap3.Connection(
            server, user=userdn, password=password, auto_bind=auto_bind
        )
        return conn

    def get_user_attributes(self, conn, userdn):
        attrs = {}
        if self.auth_state_attributes:
            found = conn.search(
                userdn, "(objectClass=*)", attributes=self.auth_state_attributes
            )
            if found:
                attrs = conn.entries[0].entry_attributes_as_dict
        return attrs

    @gen.coroutine
    def authenticate(self, handler, data):
        username = data["username"]
        password = data["password"]

        # Protect against invalid usernames as well as LDAP injection attacks
        if not re.match(self.valid_username_regex, username):
            self.log.warning(
                "username:%s Illegal characters in username, must match regex %s",
                username,
                self.valid_username_regex,
            )
            return None

        # No empty passwords!
        if password is None or password.strip() == "":
            self.log.warning("username:%s Login denied for blank password", username)
            return None

        if self.lookup_dn:
            username = self.resolve_username(username)
            if not username:
                return None
            if isinstance(username, list):
                username = username[0]

        if self.lookup_dn:
            if str(self.lookup_dn_user_dn_attribute).upper() == "CN":
                # Only escape commas if the lookup attribute is CN
                username = re.subn(r"([^\\]),", r"\1\,", username)[0]

        bind_dn_template = self.bind_dn_template
        if isinstance(bind_dn_template, str):
            # bind_dn_template should be of type List[str]
            bind_dn_template = [bind_dn_template]

        is_bound = False
        for dn in bind_dn_template:
            if not dn:
                self.log.warning("Ignoring blank 'bind_dn_template' entry!")
                continue
            userdn = dn.format(username=username)
            if self.escape_userdn:
                userdn = escape_filter_chars(userdn)
            msg = "Attempting to bind {username} with {userdn}"
            self.log.debug(msg.format(username=username, userdn=userdn))
            msg = "Status of user bind {username} with {userdn} : {is_bound}"
            try:
                conn = self.get_connection(userdn, password)
            except ldap3.core.exceptions.LDAPBindError as exc:
                is_bound = False
                msg += "\n{exc_type}: {exc_msg}".format(
                    exc_type=exc.__class__.__name__,
                    exc_msg=exc.args[0] if exc.args else "",
                )
            else:
                is_bound = conn.bind()
            msg = msg.format(username=username, userdn=userdn, is_bound=is_bound)
            self.log.debug(msg)
            if is_bound:
                break

        if not is_bound:
            msg = "Invalid password for user '{username}'"
            self.log.warning(msg.format(username=username))
            return None

        if self.search_filter:
            search_filter = self.search_filter.format(
                userattr=self.user_attribute, username=username
            )
            conn.search(
                search_base=self.user_search_base,
                search_scope=ldap3.SUBTREE,
                search_filter=search_filter,
                attributes=self.attributes,
            )
            n_users = len(conn.response)
            if n_users == 0:
                msg = "User with '{userattr}={username}' not found in directory"
                self.log.warning(
                    msg.format(userattr=self.user_attribute, username=username)
                )
                return None
            if n_users > 1:
                msg = (
                    "Duplicate users found! "
                    "{n_users} users found with '{userattr}={username}'"
                )
                self.log.warning(
                    msg.format(
                        userattr=self.user_attribute, username=username, n_users=n_users
                    )
                )
                return None

        if self.allowed_groups:
            self.log.debug("username:%s Using dn %s", username, userdn)
            found = False
            for group in self.allowed_groups:
                group_filter = (
                    "(|"
                    "(member={userdn})"
                    "(uniqueMember={userdn})"
                    "(memberUid={uid})"
                    ")"
                )
                group_filter = group_filter.format(userdn=userdn, uid=username)
                group_attributes = ["member", "uniqueMember", "memberUid"]
                found = conn.search(
                    group,
                    search_scope=ldap3.BASE,
                    search_filter=group_filter,
                    attributes=group_attributes,
                )
                if found:
                    break
            if not found:
                # If we reach here, then none of the groups matched
                msg = "username:{username} User not in any of the allowed groups"
                self.log.warning(msg.format(username=username))
                return None

        if not self.use_lookup_dn_username:
            username = data["username"]

        user_info = self.get_user_attributes(conn, userdn)
        if user_info:
            self.log.debug("username:%s attributes:%s", username, user_info)
            return {"name": username, "auth_state": user_info}
        return username


if __name__ == "__main__":
    import getpass

    c = LDAPAuthenticator()
    c.server_address = "ldap.organisation.org"
    c.server_port = 636
    c.bind_dn_template = "uid={username},ou=people,dc=organisation,dc=org"
    c.user_attribute = "uid"
    c.user_search_base = "ou=people,dc=organisation,dc=org"
    c.attributes = ["uid", "cn", "mail", "ou", "o"]
    # The following is an example of a search_filter which is build on LDAP AND and OR operations
    # here in this example as a combination of the LDAP attributes 'ou', 'mail' and 'uid'
    sf = "(&(o={o})(ou={ou}))".format(o="yourOrganisation", ou="yourOrganisationalUnit")
    sf += "(&(o={o})(mail={mail}))".format(o="yourOrganisation", mail="yourMailAddress")
    c.search_filter = "(&({{userattr}}={{username}})(|{}))".format(sf)
    username = input("Username: ")
    passwd = getpass.getpass()
    data = dict(username=username, password=passwd)
    rs = c.authenticate(None, data)
    print(rs.result())<|MERGE_RESOLUTION|>--- conflicted
+++ resolved
@@ -89,11 +89,7 @@
     # FIXME: Use something other than this? THIS IS LAME, akin to websites restricting things you
     # can use in usernames / passwords to protect from SQL injection!
     valid_username_regex = Unicode(
-<<<<<<< HEAD
-        r'^[a-zA-Z][.a-zA-Z0-9_-]*$',
-=======
-        r"^[a-z][.a-z0-9_-]*$",
->>>>>>> 33aacafd
+        r"^[a-zA-Z][.a-zA-Z0-9_-]*$",
         config=True,
         help="""
         Regex for validating usernames - those that do not match this regex will be rejected.
