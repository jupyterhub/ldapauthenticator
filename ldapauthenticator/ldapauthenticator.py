--- conflicted
+++ resolved
@@ -258,19 +258,7 @@
 
         search_filter = self.lookup_dn_search_filter.format(
             login_attr=self.user_attribute,
-<<<<<<< HEAD
             login=escape_filter_chars(username_supplied_by_user),
-        )
-        msg = "\n".join(
-            [
-                "Looking up user with:",
-                "    search_base = '{search_base}'",
-                "    search_filter = '{search_filter}'",
-                "    attributes = '{attributes}'",
-            ]
-=======
-            login=username_supplied_by_user,
->>>>>>> 2c3035df
         )
         self.log.debug(
             "Looking up user with:\n",
