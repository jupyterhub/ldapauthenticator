--- conflicted
+++ resolved
@@ -426,7 +426,6 @@
                 self.log.warning(msg.format(username=username))
                 return None
 
-<<<<<<< HEAD
         if not self.use_lookup_dn_username:
             username = data['username']
 
@@ -438,12 +437,6 @@
                 'auth_state': user_info,
             }
         return username
-=======
-        if self.use_lookup_dn_username:
-            return username
-        else:
-            return data["username"]
->>>>>>> 8f597a8b
 
 
 if __name__ == "__main__":
