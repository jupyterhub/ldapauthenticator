--- conflicted
+++ resolved
@@ -151,7 +151,6 @@
         """
     )
 
-<<<<<<< HEAD
     lookup_dn_search_filter = Unicode(
         config=True,
         default_value='({login_attr}={login})',
@@ -252,7 +251,6 @@
         else:
             return userdn
 
-=======
     search_filter = Unicode(
         config=True,
         help="LDAP3 Search Filter whose results are allowed access"
@@ -264,7 +262,6 @@
     )
     
     
->>>>>>> d8646317
     @gen.coroutine
     def authenticate(self, handler, data):
         username = data['username']
