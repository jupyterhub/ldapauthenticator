import re

import ldap3
from jupyterhub.auth import Authenticator
from ldap3.utils.conv import escape_filter_chars
from tornado import gen
from traitlets import Bool
from traitlets import Int
from traitlets import List
from traitlets import Unicode
from traitlets import Union


class LDAPAuthenticator(Authenticator):
    server_address = Unicode(
        config=True,
        help="""
        Address of the LDAP server to contact.

        Could be an IP address or hostname.
        """,
    )
    server_port = Int(
        config=True,
        help="""
        Port on which to contact the LDAP server.

        Defaults to `636` if `use_ssl` is set, `389` otherwise.
        """,
    )

    def _server_port_default(self):
        if self.use_ssl:
            return 636  # default SSL port for LDAP
        else:
            return 389  # default plaintext port for LDAP

    use_ssl = Bool(
        False,
        config=True,
        help="""
        Use SSL to communicate with the LDAP server.

        Deprecated in version 3 of LDAP. Your LDAP server must be configured to support this, however.
        """,
    )

    bind_dn_template = Union(
        [List(), Unicode()],
        config=True,
        help="""
        Template from which to construct the full dn
        when authenticating to LDAP. {username} is replaced
        with the actual username used to log in.

        If your LDAP is set in such a way that the userdn can not
        be formed from a template, but must be looked up with an attribute
        (such as uid or sAMAccountName), please see `lookup_dn`. It might
        be particularly relevant for ActiveDirectory installs.

        Unicode Example:
            uid={username},ou=people,dc=wikimedia,dc=org

        List Example:
            [
            	uid={username},ou=people,dc=wikimedia,dc=org,
            	uid={username},ou=Developers,dc=wikimedia,dc=org
        	]
        """,
    )

    allowed_groups = List(
        config=True,
        allow_none=True,
        default=None,
        help="""
        List of LDAP group DNs that users could be members of to be granted access.

        If a user is in any one of the listed groups, then that user is granted access.
        Membership is tested by fetching info about each group and looking for the User's
        dn to be a value of one of `member` or `uniqueMember`, *or* if the username being
        used to log in with is value of the `uid`.

        Set to an empty list or None to allow all users that have an LDAP account to log in,
        without performing any group membership checks.
        """,
    )

    # FIXME: Use something other than this? THIS IS LAME, akin to websites restricting things you
    # can use in usernames / passwords to protect from SQL injection!
    valid_username_regex = Unicode(
        r"^[a-z][.a-z0-9_-]*$",
        config=True,
        help="""
        Regex for validating usernames - those that do not match this regex will be rejected.

        This is primarily used as a measure against LDAP injection, which has fatal security
        considerations. The default works for most LDAP installations, but some users might need
        to modify it to fit their custom installs. If you are modifying it, be sure to understand
        the implications of allowing additional characters in usernames and what that means for
        LDAP injection issues. See https://www.owasp.org/index.php/LDAP_injection for an overview
        of LDAP injection.
        """,
    )

    lookup_dn = Bool(
        False,
        config=True,
        help="""
        Form user's DN by looking up an entry from directory

        By default, LDAPAuthenticator finds the user's DN by using `bind_dn_template`.
        However, in some installations, the user's DN does not contain the username, and
        hence needs to be looked up. You can set this to True and then use `user_search_base`
        and `user_attribute` to accomplish this.
        """,
    )

    user_search_base = Unicode(
        config=True,
        default=None,
        allow_none=True,
        help="""
        Base for looking up user accounts in the directory, if `lookup_dn` is set to True.

        LDAPAuthenticator will search all objects matching under this base where the `user_attribute`
        is set to the current username to form the userdn.

        For example, if all users objects existed under the base ou=people,dc=wikimedia,dc=org, and
        the username users use is set with the attribute `uid`, you can use the following config:

        ```
        c.LDAPAuthenticator.lookup_dn = True
        c.LDAPAuthenticator.lookup_dn_search_filter = '({login_attr}={login})'
        c.LDAPAuthenticator.lookup_dn_search_user = 'ldap_search_user_technical_account'
        c.LDAPAuthenticator.lookup_dn_search_password = 'secret'
        c.LDAPAuthenticator.user_search_base = 'ou=people,dc=wikimedia,dc=org'
        c.LDAPAuthenticator.user_attribute = 'sAMAccountName'
        c.LDAPAuthenticator.lookup_dn_user_dn_attribute = 'cn'
        c.LDAPAuthenticator.bind_dn_template = '{username}'
        ```
        """,
    )

    user_attribute = Unicode(
        config=True,
        default=None,
        allow_none=True,
        help="""
        Attribute containing user's name, if `lookup_dn` is set to True.

        See `user_search_base` for info on how this attribute is used.

        For most LDAP servers, this is uid.  For Active Directory, it is
        sAMAccountName.
        """,
    )

    lookup_dn_search_filter = Unicode(
        config=True,
        default_value="({login_attr}={login})",
        allow_none=True,
        help="""
        How to query LDAP for user name lookup, if `lookup_dn` is set to True.
        """,
    )

    lookup_dn_search_user = Unicode(
        config=True,
        default_value=None,
        allow_none=True,
        help="""
        Technical account for user lookup, if `lookup_dn` is set to True.

        If both lookup_dn_search_user and lookup_dn_search_password are None, then anonymous LDAP query will be done.
        """,
    )

    lookup_dn_search_password = Unicode(
        config=True,
        default_value=None,
        allow_none=True,
        help="""
        Technical account for user lookup, if `lookup_dn` is set to True.
        """,
    )

    lookup_dn_user_dn_attribute = Unicode(
        config=True,
        default_value=None,
        allow_none=True,
        help="""
        Attribute containing user's name needed for  building DN string, if `lookup_dn` is set to True.

        See `user_search_base` for info on how this attribute is used.

        For most LDAP servers, this is username.  For Active Directory, it is cn.
        """,
    )

    escape_userdn = Bool(
        False,
        config=True,
        help="""
        If set to True, escape special chars in userdn when authenticating in LDAP.

        On some LDAP servers, when userdn contains chars like '(', ')', '\' authentication may fail when those chars
        are not escaped.
        """,
    )

    search_filter = Unicode(
        config=True, help="LDAP3 Search Filter whose results are allowed access"
    )

    attributes = List(config=True, help="List of attributes to be searched")

    auth_state_attributes = List(
        config=True, help="List of attributes to be returned in auth_state for a user"
    )

    use_lookup_dn_username = Bool(
        True,
        config=True,
        help="""
        If set to true uses the `lookup_dn_user_dn_attribute` attribute as username instead of the supplied one.

        This can be useful in an heterogeneous environment, when supplying a UNIX username to authenticate against AD.
        """,
    )

    def resolve_username(self, username_supplied_by_user):
        search_dn = self.lookup_dn_search_user
        if self.escape_userdn:
            search_dn = escape_filter_chars(search_dn)
        conn = self.get_connection(
            userdn=search_dn, password=self.lookup_dn_search_password
        )
        is_bound = conn.bind()
        if not is_bound:
            msg = "Failed to connect to LDAP server with search user '{search_dn}'"
            self.log.warning(msg.format(search_dn=search_dn))
            return None, None

        search_filter = self.lookup_dn_search_filter.format(
            login_attr=self.user_attribute, login=username_supplied_by_user
        )
        msg = "\n".join(
            [
                "Looking up user with:",
                "    search_base = '{search_base}'",
                "    search_filter = '{search_filter}'",
                "    attributes = '{attributes}'",
            ]
        )
        self.log.debug(
            msg.format(
                search_base=self.user_search_base,
                search_filter=search_filter,
                attributes=self.user_attribute,
            )
        )
        conn.search(
            search_base=self.user_search_base,
            search_scope=ldap3.SUBTREE,
            search_filter=search_filter,
            attributes=[self.lookup_dn_user_dn_attribute],
        )
        response = conn.response
        if len(response) == 0 or "attributes" not in response[0].keys():
            msg = (
                "No entry found for user '{username}' "
                "when looking up attribute '{attribute}'"
            )
            self.log.warning(
                msg.format(
                    username=username_supplied_by_user, attribute=self.user_attribute
                )
            )
<<<<<<< HEAD
            return None, None

        ret = (
            conn.response[0]["attributes"][self.lookup_dn_user_dn_attribute],
            conn.response[0]["dn"],
        )
        return ret
=======
            return None

        user_dn = response[0]['attributes'][self.lookup_dn_user_dn_attribute]
        if isinstance(user_dn, list):
            if len(user_dn) == 0:
                return None
            elif len(user_dn) == 1:
                user_dn = user_dn[0]
            else:
                msg = (
                    "A lookup of the username '{username}' returned a list "
                    "of entries for the attribute '{attribute}'. Only the "
                    "first among these ('{first_entry}') was used. The other "
                    "entries ({other_entries}) were ignored."
                )
                self.log.warn(msg.format(
                    username=username_supplied_by_user,
                    attribute=self.lookup_dn_user_dn_attribute,
                    first_entry=user_dn[0],
                    other_entries=", ".join(user_dn[1:]),
                ))
                user_dn = user_dn[0]

        return user_dn
>>>>>>> dbb27702

    def get_connection(self, userdn, password):
        server = ldap3.Server(
            self.server_address, port=self.server_port, use_ssl=self.use_ssl
        )
        auto_bind = (
            self.use_ssl and ldap3.AUTO_BIND_TLS_BEFORE_BIND or ldap3.AUTO_BIND_NO_TLS
        )
        conn = ldap3.Connection(
            server, user=userdn, password=password, auto_bind=auto_bind
        )
        return conn

    def get_user_attributes(self, conn, userdn):
        attrs = {}
        if self.auth_state_attributes:
            found = conn.search(
                userdn, "(objectClass=*)", attributes=self.auth_state_attributes
            )
            if found:
                attrs = conn.entries[0].entry_attributes_as_dict
        return attrs

    @gen.coroutine
    def authenticate(self, handler, data):
        username = data["username"]
        password = data["password"]

        # Protect against invalid usernames as well as LDAP injection attacks
        if not re.match(self.valid_username_regex, username):
            self.log.warning(
                "username:%s Illegal characters in username, must match regex %s",
                username,
                self.valid_username_regex,
            )
            return None

        # No empty passwords!
        if password is None or password.strip() == "":
            self.log.warning("username:%s Login denied for blank password", username)
            return None

        if self.lookup_dn:
            username, resolved_dn = self.resolve_username(username)
            if not username:
                return None

        if self.lookup_dn:
            if str(self.lookup_dn_user_dn_attribute).upper() == "CN":
                # Only escape commas if the lookup attribute is CN
                username = re.subn(r"([^\\]),", r"\1\,", username)[0]

        bind_dn_template = self.bind_dn_template
        if not bind_dn_template and self.lookup_dn:
            bind_dn_template = [resolved_dn]
        if isinstance(bind_dn_template, str):
            # bind_dn_template should be of type List[str]
            bind_dn_template = [bind_dn_template]

        is_bound = False
        for dn in bind_dn_template:
            if not dn:
                self.log.warning("Ignoring blank 'bind_dn_template' entry!")
                continue
            userdn = dn.format(username=username)
            if self.escape_userdn:
                userdn = escape_filter_chars(userdn)
            msg = "Attempting to bind {username} with {userdn}"
            self.log.debug(msg.format(username=username, userdn=userdn))
            msg = "Status of user bind {username} with {userdn} : {is_bound}"
            try:
                conn = self.get_connection(userdn, password)
            except ldap3.core.exceptions.LDAPBindError as exc:
                is_bound = False
                msg += "\n{exc_type}: {exc_msg}".format(
                    exc_type=exc.__class__.__name__,
                    exc_msg=exc.args[0] if exc.args else "",
                )
            else:
                is_bound = True if conn.bound else conn.bind()
            msg = msg.format(username=username, userdn=userdn, is_bound=is_bound)
            self.log.debug(msg)
            if is_bound:
                break

        if not is_bound:
            msg = "Invalid password for user '{username}'"
            self.log.warning(msg.format(username=username))
            return None

        if self.search_filter:
            search_filter = self.search_filter.format(
                userattr=self.user_attribute, username=username
            )
            conn.search(
                search_base=self.user_search_base,
                search_scope=ldap3.SUBTREE,
                search_filter=search_filter,
                attributes=self.attributes,
            )
            n_users = len(conn.response)
            if n_users == 0:
                msg = "User with '{userattr}={username}' not found in directory"
                self.log.warning(
                    msg.format(userattr=self.user_attribute, username=username)
                )
                return None
            if n_users > 1:
                msg = (
                    "Duplicate users found! "
                    "{n_users} users found with '{userattr}={username}'"
                )
                self.log.warning(
                    msg.format(
                        userattr=self.user_attribute, username=username, n_users=n_users
                    )
                )
                return None

        if self.allowed_groups:
            self.log.debug("username:%s Using dn %s", username, userdn)
            found = False
            for group in self.allowed_groups:
                group_filter = (
                    "(|"
                    "(member={userdn})"
                    "(uniqueMember={userdn})"
                    "(memberUid={uid})"
                    ")"
                )
                group_filter = group_filter.format(userdn=userdn, uid=username)
                group_attributes = ["member", "uniqueMember", "memberUid"]
                found = conn.search(
                    group,
                    search_scope=ldap3.BASE,
                    search_filter=group_filter,
                    attributes=group_attributes,
                )
                if found:
                    break
            if not found:
                # If we reach here, then none of the groups matched
                msg = "username:{username} User not in any of the allowed groups"
                self.log.warning(msg.format(username=username))
                return None

        if not self.use_lookup_dn_username:
            username = data["username"]

        user_info = self.get_user_attributes(conn, userdn)
        if user_info:
            self.log.debug("username:%s attributes:%s", username, user_info)
            return {"name": username, "auth_state": user_info}
        return username


if __name__ == "__main__":
    import getpass

    c = LDAPAuthenticator()
    c.server_address = "ldap.organisation.org"
    c.server_port = 636
    c.bind_dn_template = "uid={username},ou=people,dc=organisation,dc=org"
    c.user_attribute = "uid"
    c.user_search_base = "ou=people,dc=organisation,dc=org"
    c.attributes = ["uid", "cn", "mail", "ou", "o"]
    # The following is an example of a search_filter which is build on LDAP AND and OR operations
    # here in this example as a combination of the LDAP attributes 'ou', 'mail' and 'uid'
    sf = "(&(o={o})(ou={ou}))".format(o="yourOrganisation", ou="yourOrganisationalUnit")
    sf += "(&(o={o})(mail={mail}))".format(o="yourOrganisation", mail="yourMailAddress")
    c.search_filter = "(&({{userattr}}={{username}})(|{}))".format(sf)
    username = input("Username: ")
    passwd = getpass.getpass()
    data = dict(username=username, password=passwd)
    rs = c.authenticate(None, data)
    print(rs.result())<|MERGE_RESOLUTION|>--- conflicted
+++ resolved
@@ -240,7 +240,7 @@
         if not is_bound:
             msg = "Failed to connect to LDAP server with search user '{search_dn}'"
             self.log.warning(msg.format(search_dn=search_dn))
-            return None, None
+            return (None, None)
 
         search_filter = self.lookup_dn_search_filter.format(
             login_attr=self.user_attribute, login=username_supplied_by_user
@@ -277,21 +277,12 @@
                     username=username_supplied_by_user, attribute=self.user_attribute
                 )
             )
-<<<<<<< HEAD
-            return None, None
-
-        ret = (
-            conn.response[0]["attributes"][self.lookup_dn_user_dn_attribute],
-            conn.response[0]["dn"],
-        )
-        return ret
-=======
-            return None
+            return (None, None)
 
         user_dn = response[0]['attributes'][self.lookup_dn_user_dn_attribute]
         if isinstance(user_dn, list):
             if len(user_dn) == 0:
-                return None
+                return (None, None)
             elif len(user_dn) == 1:
                 user_dn = user_dn[0]
             else:
@@ -309,8 +300,7 @@
                 ))
                 user_dn = user_dn[0]
 
-        return user_dn
->>>>>>> dbb27702
+        return (user_dn, response[0]["dn"])
 
     def get_connection(self, userdn, password):
         server = ldap3.Server(
