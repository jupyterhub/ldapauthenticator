--- conflicted
+++ resolved
@@ -165,8 +165,7 @@
 
 This has been tested against an OpenLDAP server, with the client
 running Python 3.4. Verifications of this code working well with
-<<<<<<< HEAD
-other LDAP setups welcome, as are bug reports and patches to make
+other LDAP setups are welcome, as are bug reports and patches to make
 it work with other LDAP setups!
 
 
@@ -189,9 +188,7 @@
 
 In setup above, first LDAP will be searched (with account ldap_search_user_technical_account) for users that have sAMAccountName=login
 Then DN will be constructed using found CN value.
-=======
-other LDAP setups are welcome, as are bug reports and patches to make
-it work with other LDAP setups!
+
 
 ## Configuration note on local user creation
 
@@ -210,4 +207,3 @@
 
 Issue [#19](https://github.com/jupyterhub/ldapauthenticator/issues/19) provides
 additional discussion on local user creation.
->>>>>>> d8646317
