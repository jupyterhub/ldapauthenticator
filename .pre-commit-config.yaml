--- conflicted
+++ resolved
@@ -9,26 +9,6 @@
 # - Register git hooks: pre-commit install --install-hooks
 #
 repos:
-<<<<<<< HEAD
-- repo: https://github.com/asottile/reorder_python_imports
-  rev: v1.9.0
-  hooks:
-  - id: reorder-python-imports
-- repo: https://github.com/psf/black
-  rev: 22.3.0
-  hooks:
-  - id: black
-- repo: https://github.com/pre-commit/pre-commit-hooks
-  rev: v2.4.0
-  hooks:
-  - id: end-of-file-fixer
-  - id: check-json
-  - id: check-yaml
-  - id: check-case-conflict
-  - id: check-executables-have-shebangs
-  - id: requirements-txt-fixer
-  - id: flake8
-=======
   # Autoformat: Python code, syntax patterns are modernized
   - repo: https://github.com/asottile/pyupgrade
     rev: v3.17.0
@@ -81,5 +61,4 @@
 
 # pre-commit.ci config reference: https://pre-commit.ci/#configuration
 ci:
-  autoupdate_schedule: monthly
->>>>>>> db5b738c
+  autoupdate_schedule: monthly